# Licensed to the Apache Software Foundation (ASF) under one
# or more contributor license agreements.  See the NOTICE file
# distributed with this work for additional information
# regarding copyright ownership.  The ASF licenses this file
# to you under the Apache License, Version 2.0 (the
# "License"); you may not use this file except in compliance
# with the License.  You may obtain a copy of the License at
#
#   http://www.apache.org/licenses/LICENSE-2.0
#
# Unless required by applicable law or agreed to in writing,
# software distributed under the License is distributed on an
# "AS IS" BASIS, WITHOUT WARRANTIES OR CONDITIONS OF ANY
# KIND, either express or implied.  See the License for the
# specific language governing permissions and limitations
# under the License.

[package]
name = "ballista-core"
description = "Ballista Distributed Compute"
license = "Apache-2.0"
version = "0.6.0"
homepage = "https://github.com/apache/arrow-datafusion"
repository = "https://github.com/apache/arrow-datafusion"
authors = ["Apache Arrow <dev@arrow.apache.org>"]
edition = "2018"
build = "build.rs"

[features]
simd = ["datafusion/simd"]

[dependencies]
ahash = { version = "0.7", default-features = false }
async-trait = "0.1.36"
futures = "0.3"
hashbrown = "0.12"
log = "0.4"
prost = "0.9"
serde = {version = "1", features = ["derive"]}
sqlparser = "0.13"
tokio = "1.0"
tonic = "0.6"
uuid = { version = "0.8", features = ["v4"] }
chrono = { version = "0.4", default-features = false }
clap = { version = "3", features = ["derive", "cargo"] }
parse_arg = "0.1.3"

<<<<<<< HEAD
arrow-format = { version = "0.4", features = ["flight-data", "flight-service"] }
arrow = { package = "arrow2", version="0.9", features = ["io_ipc", "io_flight"] }

=======
arrow-flight = { version = "8.0.0"  }
>>>>>>> 63d24bf5
datafusion = { path = "../../../datafusion", version = "6.0.0" }

[dev-dependencies]
tempfile = "3"

[build-dependencies]
tonic-build = { version = "0.6" }<|MERGE_RESOLUTION|>--- conflicted
+++ resolved
@@ -45,13 +45,9 @@
 clap = { version = "3", features = ["derive", "cargo"] }
 parse_arg = "0.1.3"
 
-<<<<<<< HEAD
 arrow-format = { version = "0.4", features = ["flight-data", "flight-service"] }
 arrow = { package = "arrow2", version="0.9", features = ["io_ipc", "io_flight"] }
 
-=======
-arrow-flight = { version = "8.0.0"  }
->>>>>>> 63d24bf5
 datafusion = { path = "../../../datafusion", version = "6.0.0" }
 
 [dev-dependencies]
