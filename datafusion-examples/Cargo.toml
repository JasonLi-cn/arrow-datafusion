--- conflicted
+++ resolved
@@ -34,12 +34,8 @@
 required-features = ["datafusion/avro"]
 
 [dev-dependencies]
-<<<<<<< HEAD
 arrow-format = { version = "0.4", features = ["flight-service", "flight-data"] }
 arrow = { package = "arrow2", version="0.9", features = ["io_ipc", "io_flight"] }
-=======
-arrow-flight = { version = "8.0.0" }
->>>>>>> 63d24bf5
 datafusion = { path = "../datafusion" }
 prost = "0.9"
 tonic = "0.6"
