// Licensed to the Apache Software Foundation (ASF) under one
// or more contributor license agreements.  See the NOTICE file
// distributed with this work for additional information
// regarding copyright ownership.  The ASF licenses this file
// to you under the Apache License, Version 2.0 (the
// "License"); you may not use this file except in compliance
// with the License.  You may obtain a copy of the License at
//
//   http://www.apache.org/licenses/LICENSE-2.0
//
// Unless required by applicable law or agreed to in writing,
// software distributed under the License is distributed on an
// "AS IS" BASIS, WITHOUT WARRANTIES OR CONDITIONS OF ANY
// KIND, either express or implied.  See the License for the
// specific language governing permissions and limitations
// under the License.

//! Repartition optimizer that introduces repartition nodes to increase the level of parallism available
use std::sync::Arc;

use super::optimizer::PhysicalOptimizerRule;
use crate::physical_plan::{
    empty::EmptyExec, repartition::RepartitionExec, ExecutionPlan,
};
use crate::physical_plan::{Distribution, Partitioning::*};
use crate::{error::Result, execution::context::ExecutionConfig};

/// Optimizer that introduces repartition to introduce more parallelism in the plan
#[derive(Default)]
pub struct Repartition {}

impl Repartition {
    #[allow(missing_docs)]
    pub fn new() -> Self {
        Self {}
    }
}

fn optimize_partitions(
    target_partitions: usize,
    requires_single_partition: bool,
    plan: Arc<dyn ExecutionPlan>,
) -> Result<Arc<dyn ExecutionPlan>> {
    // Recurse into children bottom-up (added nodes should be as deep as possible)

    let new_plan = if plan.children().is_empty() {
        // leaf node - don't replace children
        plan.clone()
    } else {
        let children = plan
            .children()
            .iter()
            .map(|child| {
                optimize_partitions(
                    target_partitions,
                    matches!(
                        plan.required_child_distribution(),
                        Distribution::SinglePartition
                    ),
                    child.clone(),
                )
            })
            .collect::<Result<_>>()?;
        plan.with_new_children(children)?
    };

    let perform_repartition = match new_plan.output_partitioning() {
        // Apply when underlying node has less than `self.target_partitions` amount of concurrency
        RoundRobinBatch(x) => x < target_partitions,
        UnknownPartitioning(x) => x < target_partitions,
        // we don't want to introduce partitioning after hash partitioning
        // as the plan will likely depend on this
        Hash(_, _) => false,
    };

    // TODO: EmptyExec causes failures with RepartitionExec
    // But also not very useful to inlude
    let is_empty_exec = plan.as_any().downcast_ref::<EmptyExec>().is_some();

    if perform_repartition && !requires_single_partition && !is_empty_exec {
        Ok(Arc::new(RepartitionExec::try_new(
            new_plan,
            RoundRobinBatch(target_partitions),
        )?))
    } else {
        Ok(new_plan)
    }
}

impl PhysicalOptimizerRule for Repartition {
    fn optimize(
        &self,
        plan: Arc<dyn ExecutionPlan>,
        config: &ExecutionConfig,
    ) -> Result<Arc<dyn ExecutionPlan>> {
        // Don't run optimizer if target_partitions == 1
        if config.target_partitions == 1 {
            Ok(plan)
        } else {
            optimize_partitions(config.target_partitions, true, plan)
        }
    }

    fn name(&self) -> &str {
        "repartition"
    }
}
#[cfg(test)]
mod tests {
    use arrow::datatypes::Schema;

    use super::*;
    use crate::datasource::PartitionedFile;
<<<<<<< HEAD
    use crate::field_util::SchemaExt;
    use crate::physical_plan::file_format::{ParquetExec, PhysicalPlanConfig};
=======
    use crate::physical_plan::file_format::{FileScanConfig, ParquetExec};
>>>>>>> 63d24bf5
    use crate::physical_plan::projection::ProjectionExec;
    use crate::physical_plan::Statistics;
    use crate::test::object_store::TestObjectStore;

    #[test]
    fn added_repartition_to_single_partition() -> Result<()> {
        let file_schema = Arc::new(Schema::empty());
        let parquet_project = ProjectionExec::try_new(
            vec![],
            Arc::new(ParquetExec::new(
                FileScanConfig {
                    object_store: TestObjectStore::new_arc(&[("x", 100)]),
                    file_schema,
                    file_groups: vec![vec![PartitionedFile::new("x".to_string(), 100)]],
                    statistics: Statistics::default(),
                    projection: None,
                    limit: None,
                    table_partition_cols: vec![],
                },
                None,
            )),
        )?;

        let optimizer = Repartition {};

        let optimized = optimizer.optimize(
            Arc::new(parquet_project),
            &ExecutionConfig::new().with_target_partitions(10),
        )?;

        assert_eq!(
            optimized.children()[0]
                .output_partitioning()
                .partition_count(),
            10
        );

        Ok(())
    }

    #[test]
    fn repartition_deepest_node() -> Result<()> {
        let file_schema = Arc::new(Schema::empty());
        let parquet_project = ProjectionExec::try_new(
            vec![],
            Arc::new(ProjectionExec::try_new(
                vec![],
                Arc::new(ParquetExec::new(
                    FileScanConfig {
                        object_store: TestObjectStore::new_arc(&[("x", 100)]),
                        file_schema,
                        file_groups: vec![vec![PartitionedFile::new(
                            "x".to_string(),
                            100,
                        )]],
                        statistics: Statistics::default(),
                        projection: None,
                        limit: None,
                        table_partition_cols: vec![],
                    },
                    None,
                )),
            )?),
        )?;

        let optimizer = Repartition {};

        let optimized = optimizer.optimize(
            Arc::new(parquet_project),
            &ExecutionConfig::new().with_target_partitions(10),
        )?;

        // RepartitionExec is added to deepest node
        assert!(optimized.children()[0]
            .as_any()
            .downcast_ref::<RepartitionExec>()
            .is_none());
        assert!(optimized.children()[0].children()[0]
            .as_any()
            .downcast_ref::<RepartitionExec>()
            .is_some());

        Ok(())
    }
}<|MERGE_RESOLUTION|>--- conflicted
+++ resolved
@@ -111,12 +111,8 @@
 
     use super::*;
     use crate::datasource::PartitionedFile;
-<<<<<<< HEAD
     use crate::field_util::SchemaExt;
     use crate::physical_plan::file_format::{ParquetExec, PhysicalPlanConfig};
-=======
-    use crate::physical_plan::file_format::{FileScanConfig, ParquetExec};
->>>>>>> 63d24bf5
     use crate::physical_plan::projection::ProjectionExec;
     use crate::physical_plan::Statistics;
     use crate::test::object_store::TestObjectStore;
